--- conflicted
+++ resolved
@@ -33,21 +33,12 @@
     directory-tree    >= 0.10    && < 0.13,
     mtl               >  2.0     && < 2.3,
     snap-core         >= 1.0     && < 1.1,
-<<<<<<< HEAD
-    time              >= 1.1     && < 1.9,
-    template-haskell  >= 2.2     && < 2.14
-
-  if impl(ghc >= 7.2.0)
-    build-depends:
-      hint              >= 0.3.3.1 && < 1.0
-=======
     time              >= 1.1     && < 1.10,
     template-haskell  >= 2.2     && < 2.15
 
   if impl(ghc >= 7.2.0)
     build-depends:
       hint              >= 0.3.3.1 && < 0.10
->>>>>>> 7438c237
   else
     build-depends:
       hint              >= 0.3.3.1 && < 0.3.3.5
